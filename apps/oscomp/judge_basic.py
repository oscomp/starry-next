import json
import sys
from typing import List
import re


class TestBase:
    class AssertFail(RuntimeError):
        pass

    def __init__(self, name, count):
        self.name = "test_" + name
        self.count = count
        self.result = []

    def test(self, data):
        pass

    def assert_util(self, func, rep, msg, *args):
        self.result.append({
            "rep": rep,
            "res": func(*args),
            "arg": args,
            "msg": msg
        })
        if not self.result[-1]["res"]:
            raise self.AssertFail()

    def assert_equal(self, v1, v2, msg=''):
        self.assert_util(lambda a, b: a == b, "=", msg, v1, v2)

    def assert_not_equal(self, v1, v2, msg=''):
        self.assert_util(lambda a, b: a != b, "!=", msg, v1, v2)

    def assert_great(self, v1, v2, msg=''):
        self.assert_util(lambda a, b: a > b, ">", msg, v1, v2)
    
    def assert_ge(self, v1, v2, msg=''):
        self.assert_util(lambda a, b: a >= b, ">=", msg, v1, v2)

    def assert_in_str(self, v1, v2, msg=''):
        def _fun(a: str, b: List[str]):
            pattern = re.compile(a)
            for line in b:
                if re.search(pattern, line) is not None:
                    return True
            return False
        self.assert_util(_fun, "in", msg, v1, v2)

    def assert_in(self, v1, v2, msg=''):
        self.assert_util(lambda a, b: a in b, "in", msg, v1, v2)

    def start(self, data):
        self.result = []
        try:
            self.test(data)
        except Exception:
            pass
    
    def get_result(self):
        return {
            "name": self.name,
            # "results": self.result,
            "all": self.count,
            "pass": len([x for x in self.result if x['res']]),
            "score": len([x for x in self.result if x['res']]),
        }

class test_brk(TestBase):
    def __init__(self):
        super().__init__("brk", 3)

    def test(self, data):
        self.assert_ge(len(data), 3)
        p1 = "Before alloc,heap pos: (.+)"
        p2 = "After alloc,heap pos: (.+)"
        p3 = "Alloc again,heap pos: (.+)"
        line1 = re.findall(p1, data[0])
        line2 = re.findall(p2, data[1])
        line3 = re.findall(p3, data[2])
        if line1 == [] or line2 == [] or line3 == []:
            return
        a1 = int(line1[0], 10)
        a2 = int(line2[0], 10)
        a3 = int(line3[0], 10)
        self.assert_equal(a1 + 64, a2)
        self.assert_equal(a2 + 64, a3)

class test_chdir(TestBase):
    def __init__(self):
        super().__init__("chdir", 3)

    def test(self, data):
        self.assert_ge(len(data), 2)
        p1 = r"chdir ret: (\d)+"
        r1 = re.findall(p1, data[0])
        if r1:
            self.assert_equal(r1[0], "0")
        self.assert_in("test_chdir", data[1])

class test_clone(TestBase):
    def __init__(self):
        super().__init__("clone", 4)

    def test(self, data):
        self.assert_ge(len(data), 3)
        self.assert_in_str("  Child says successfully!", data)
        self.assert_in_str(r"pid:\d+", data)
        self.assert_in_str("clone process successfully.", data)

class test_close(TestBase):
    def __init__(self):
        super().__init__("close", 2)

    def test(self, data):
        self.assert_ge(len(data), 1)
        self.assert_in_str(r"  close \d+ success.", data)

class test_dup2(TestBase):
    def __init__(self):
        super().__init__("dup2", 2)

    def test(self, data):
        self.assert_ge(len(data), 1)
        self.assert_equal("  from fd 100", data[0])

class test_dup(TestBase):
    def __init__(self):
        super().__init__("dup", 2)

    def test(self, data):
        self.assert_ge(len(data), 1)
        res = re.findall(r"  new fd is (\d+).", data[0])
        if res:
            new_fd = int(res[0])
            self.assert_not_equal(new_fd, 1)

class test_execve(TestBase):
    def __init__(self):
        super().__init__("execve", 3)

    def test(self, data):
        self.assert_ge(len(data), 2)
        self.assert_equal("  I am test_echo.", data[0])
        self.assert_equal("execve success.", data[1])

class test_exit(TestBase):
    def __init__(self):
        super().__init__("exit", 2)

    def test(self, data):
        self.assert_ge(len(data), 1)
        self.assert_equal("exit OK.", data[0])

class test_fork(TestBase):
    def __init__(self):
        super().__init__("fork", 3)

    def test(self, data):
        self.assert_ge(len(data), 2)
        self.assert_in_str(r"  parent process\. wstatus:\d+", data)
        self.assert_in_str("  child process", data)

class test_fstat(TestBase):
    def __init__(self):
        super().__init__("fstat", 3)

    def test(self, data):
        self.assert_ge(len(data), 2)
        res = re.findall(r"fstat ret: (\d+)", data[0])
        if res:
            self.assert_equal(res[0], "0")
        res = re.findall(r"fstat: dev: \d+, inode: \d+, mode: (\d+), nlink: (\d+), size: \d+, atime: \d+, mtime: \d+, ctime: \d+", data[1])
        if res:
            self.assert_equal(res[0][1], "1")

class test_getcwd(TestBase):
    def __init__(self):
        super().__init__("getcwd", 2)

    def test(self, data):
        self.assert_ge(len(data), 1)
        self.assert_in_str("getcwd: (.+) successfully!", data)

class test_getdents(TestBase):
    def __init__(self):
        super().__init__("getdents", 5)

    def test(self, data):
        self.assert_ge(len(data), 4)
        r = re.findall(r"open fd:(\d+)", data[0])
        if r:
            self.assert_great(int(r[0]), 1)
        r = re.findall(r"getdents fd:(\d+)", data[1])
        if r:
            self.assert_great(int(r[0]), 1)
        self.assert_equal("getdents success.", data[2])
        self.assert_ge(len(data[3]), 1)
        
class test_getpid(TestBase):
    def __init__(self):
        super().__init__("getpid", 3)

    def test(self, data):
        self.assert_ge(len(data), 2)
        self.assert_equal(data[0], "getpid success.")
        r = re.findall(r"pid = (\d+)", data[1])
        if r:
            self.assert_great(int(r[0]), 0)

class test_getppid(TestBase):
    def __init__(self):
        super().__init__("getppid", 2)

    def test(self, data):
        self.assert_ge(len(data), 1)
        self.assert_in("  getppid success. ppid : ", data[0])

class test_gettimeofday(TestBase):
    def __init__(self):
        super().__init__("gettimeofday", 3)

    def test(self, data):
        self.assert_ge(len(data), 3)
        self.assert_equal("gettimeofday success.", data[0])
        res = re.findall(r"interval: (\d+)", data[2])
        if res:
            self.assert_great(int(res[0]), 0)

class test_mkdir(TestBase):
    def __init__(self):
        super().__init__("mkdir", 3)

    def test(self, data):
        self.assert_ge(len(data), 2)
        self.assert_in("mkdir ret:", data[0])
        self.assert_in("  mkdir success.", data[1])

class test_mmap(TestBase):
    def __init__(self):
        super().__init__("mmap", 3)

    def test(self, data):
        self.assert_ge(len(data), 2)
        r = re.findall(r"file len: (\d+)", data[0])
        if r:
            self.assert_ge(int(r[0]), 27)
        self.assert_equal("mmap content:   Hello, mmap successfully!", data[1])

class test_mount(TestBase):
    def __init__(self):
        super().__init__("mount", 5)

    def test(self, data):
        self.assert_ge(len(data), 4)
        r = re.findall(r"Mounting dev:(.+) to ./mnt", data[0])
        self.assert_equal(len(r) > 0, True)
        self.assert_equal(data[1], "mount return: 0")
        self.assert_equal(data[2], "mount successfully")
        self.assert_equal(data[3], "umount return: 0")

class test_munmap(TestBase):
    def __init__(self):
        super().__init__("munmap", 4)

    def test(self, data):
        self.assert_ge(len(data), 3)
        r = re.findall(r"file len: (\d+)", data[0])
        if r:
            self.assert_ge(int(r[0]), 27)
        self.assert_equal(data[1], "munmap return: 0")
        self.assert_equal(data[2], "munmap successfully!")

class test_open(TestBase):
    def __init__(self):
        super().__init__("open", 3)

    def test(self, data):
        self.assert_ge(len(data), 2)
        self.assert_equal("Hi, this is a text file.", data[0])
        self.assert_equal("syscalls testing success!", data[1])

class test_openat(TestBase):
    def __init__(self):
        super().__init__("openat", 4)

    def test(self, data):
        self.assert_ge(len(data), 3)
        r = re.findall(r"open dir fd: (\d+)", data[0])
        if r:
            self.assert_great(int(r[0]), 1)
        r1 = re.findall(r"openat fd: (\d+)", data[1])
        if r1:
            self.assert_great(int(r1[0]), int(r[0]))
        self.assert_equal(data[2], "openat success.")

class test_pipe(TestBase):
    def __init__(self):
        super().__init__("pipe", 2)

    def test(self, data):
        self.assert_ge(len(data), 3)
        # cpid0 = False
        # cpid1 = False
        # for line in data[:3]:
        #     if line == "cpid: 0":
        #         cpid0 = True
        #         continue
        #     r = re.findall(r"cpid: (\d+)", line)
        #     if r and int(r[0]) > 0:
        #         cpid1 = True
        #         continue
        # self.assert_equal(cpid0, True)
        # self.assert_equal(cpid1, True)
        self.assert_equal(data[2], "  Write to pipe successfully.")

class test_read(TestBase):
    def __init__(self):
        super().__init__("read", 3)

    def test(self, data):
        self.assert_ge(len(data), 2)
        self.assert_equal("Hi, this is a text file.", data[0])
        self.assert_equal("syscalls testing success!", data[1])

class test_sleep(TestBase):
    def __init__(self):
        super().__init__("sleep", 2)

    def test(self, data):
        self.assert_ge(len(data), 1)
        self.assert_equal(data[0], "sleep success.")

class test_times(TestBase):
    def __init__(self):
        super().__init__("times", 6)

    def test(self, data):
        self.assert_ge(len(data), 2)
        self.assert_equal(data[0], "mytimes success")
        r = re.findall(r"\{tms_utime:(.+), tms_stime:(.+), tms_cutime:(.+), tms_cstime:(.+)}", data[1])
        if r:
            self.assert_ge(int(r[0][0]), 0)
            self.assert_ge(int(r[0][1]), 0)
            self.assert_ge(int(r[0][2]), 0)
            self.assert_ge(int(r[0][3]), 0)

class test_umount(TestBase):
    def __init__(self):
        super().__init__("umount", 5)

    def test(self, data):
        self.assert_ge(len(data), 4)
        # self.assert_equal(data[0], "Mounting dev:/dev/vda2 to ./mnt")
        r = re.findall(r"Mounting dev:(.+) to ./mnt", data[0])
        self.assert_equal(len(r) > 0, True)
        self.assert_equal("mount return: 0", data[1])
        self.assert_equal("umount success.", data[2])
        self.assert_equal("return: 0", data[3])

class test_uname(TestBase):
    def __init__(self):
        super().__init__("uname", 2)

    def test(self, data):
        self.assert_ge(len(data), 1)
        self.assert_in("Uname: ", data[0])

class test_unlink(TestBase):
    def __init__(self):
        super().__init__("unlink", 2)

    def test(self, data):
        self.assert_ge(len(data), 1)
        self.assert_equal(data[0], "  unlink success!")

class test_wait(TestBase):
    def __init__(self):
        super().__init__("wait", 4)

    def test(self, data):
        self.assert_ge(len(data), 3)
        self.assert_equal(data[0], "This is child process")
        self.assert_equal(data[1], "wait child success.")
        self.assert_equal(data[2], "wstatus: 0")

class test_waitpid(TestBase):
    def __init__(self):
        super().__init__("waitpid", 4)

    def test(self, data):
        self.assert_ge(len(data), 3)
        self.assert_equal(data[0], "This is child process")
        self.assert_equal(data[1], "waitpid successfully.")
        self.assert_equal(data[2], "wstatus: 3")


class test_write(TestBase):
    def __init__(self):
        super().__init__("write", 2)

    def test(self, data):
        self.assert_ge(len(data), 1)
        self.assert_equal(data[0], "Hello operating system contest.")

class test_yield(TestBase):
    def __init__(self):
        super().__init__("yield", 4)

    def test(self, data):
        self.assert_equal(len(data), 15)
        lst = ''.join(data)
        cnt = {'0': 0, '1': 0, '2': 0, '3': 0, '4': 0}
        for c in lst:
            if c not in ('0', '1', '2', '3', '4'):
                continue
            cnt[c] += 1
        self.assert_ge(cnt['0'], 3)
        self.assert_ge(cnt['1'], 3)
        self.assert_ge(cnt['2'], 3)
        


# BBBBBBBBBB [1/5]
# CCCCCCCCCC [1/5]
# BBBBBBBBBB [2/5]
# CCCCCCCCCC [2/5]
# AAAAAAAAAA [1/5]
# CCCCCCCCCC [3/5]
# BBBBBBBBBB [3/5]
# AAAAAAAAAA [2/5]
# BBBBBBBBBB [4/5]
# CCCCCCCCCC [4/5]
# AAAAAAAAAA [3/5]
# BBBBBBBBBB [5/5]
# CCCCCCCCCC [5/5]
# AAAAAAAAAA [4/5]
# AAAAAAAAAA [5/5]

tests = [x for x in TestBase.__subclasses__()]

runner = {x.__name__: x() for x in tests}

def get_runner(name):
    # return runner.get(name, runner.get("test_"+name, runner[name+"_test"]))
    return runner.get(name, None)
# print(runner)


# TODO: Add more commands to test here
target_testcases = [
    "test_brk",
<<<<<<< HEAD
    "test_mmap",
    "test_munmap",
=======
    "test_chdir",
    "test_clone",
    "test_close",
    "test_dup2",
    "test_dup",
    "test_execve",
    "test_exit",
    "test_fstat",
    "test_fork",
    "test_getcwd",
    "test_getdents",
    "test_getpid",
    "test_getppid",
    "test_gettimeofday",
    "test_mmap",
    "test_mkdir",
    "test_munmap",
    "test_openat",
    "test_open",
    "test_pipe",
    "test_read",
    "test_times",
    "test_uname",
    "test_unlink",
    "test_wait",
    "test_waitpid",
    "test_write",
    "test_yield",
    "test_mount",
    "test_umount",
>>>>>>> cfc5f30c
]

if __name__ == '__main__':
    serial_out = sys.stdin.readlines()

    test_name = None
    state = 0
    data = []
    pat = re.compile(r"========== START (.+) ==========")
    for line in serial_out:
        if line in ('', '\n'):
            continue
        if state == 0:
            # 寻找测试样例开头
            if pat.findall(line):
                test_name = pat.findall(line)[0]
                if test_name not in target_testcases:
                    continue
                # test_name = line.replace("=", '').replace(" ", "").replace("START", "")

                if data:
                    # 只找到了开头没找到结尾，说明某个样例内部使用assert提前退出
                    r = get_runner(test_name)
                    if r:
                        r.start(data)
                data = []
                state = 1
        elif state == 1:
            if "========== END " in line:
                # 测试样例结尾
                r = get_runner(test_name)
                if r:
                    r.start(data)
                state = 0
                data = []
                continue
            elif pat.findall(line):
                data = []
                test_name = pat.findall(line)[0]
                # test_name = line.replace("=", '').replace(" ", "").replace("START", "")
                continue
            # 测试样例中间
            data.append(line.replace('\n', '').replace('\r', ''))
    test_results = [x.get_result() for x in runner.values()]
    for x in runner.values():
        result = x.get_result()
        if result['all'] != result['pass'] and result['name'] in target_testcases:
            print(result['name'] + " failed!")
            exit(255)
    print("Basic testcases passed.")
    print(json.dumps(test_results))<|MERGE_RESOLUTION|>--- conflicted
+++ resolved
@@ -450,10 +450,6 @@
 # TODO: Add more commands to test here
 target_testcases = [
     "test_brk",
-<<<<<<< HEAD
-    "test_mmap",
-    "test_munmap",
-=======
     "test_chdir",
     "test_clone",
     "test_close",
@@ -484,7 +480,6 @@
     "test_yield",
     "test_mount",
     "test_umount",
->>>>>>> cfc5f30c
 ]
 
 if __name__ == '__main__':
