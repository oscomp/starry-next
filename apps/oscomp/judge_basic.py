import json
import sys
from typing import List
import re


class TestBase:
    class AssertFail(RuntimeError):
        pass

    def __init__(self, name, count):
        self.name = "test_" + name
        self.count = count
        self.result = []

    def test(self, data):
        pass

    def assert_util(self, func, rep, msg, *args):
        self.result.append({
            "rep": rep,
            "res": func(*args),
            "arg": args,
            "msg": msg
        })
        if not self.result[-1]["res"]:
            raise self.AssertFail()

    def assert_equal(self, v1, v2, msg=''):
        self.assert_util(lambda a, b: a == b, "=", msg, v1, v2)

    def assert_not_equal(self, v1, v2, msg=''):
        self.assert_util(lambda a, b: a != b, "!=", msg, v1, v2)

    def assert_great(self, v1, v2, msg=''):
        self.assert_util(lambda a, b: a > b, ">", msg, v1, v2)
    
    def assert_ge(self, v1, v2, msg=''):
        self.assert_util(lambda a, b: a >= b, ">=", msg, v1, v2)

    def assert_in_str(self, v1, v2, msg=''):
        def _fun(a: str, b: List[str]):
            pattern = re.compile(a)
            for line in b:
                if re.search(pattern, line) is not None:
                    return True
            return False
        self.assert_util(_fun, "in", msg, v1, v2)

    def assert_in(self, v1, v2, msg=''):
        self.assert_util(lambda a, b: a in b, "in", msg, v1, v2)

    def start(self, data):
        self.result = []
        try:
            self.test(data)
        except Exception:
            pass
    
    def get_result(self):
        return {
            "name": self.name,
            # "results": self.result,
            "all": self.count,
            "pass": len([x for x in self.result if x['res']]),
            "score": len([x for x in self.result if x['res']]),
        }

class test_brk(TestBase):
    def __init__(self):
        super().__init__("brk", 3)

    def test(self, data):
        self.assert_ge(len(data), 3)
        p1 = "Before alloc,heap pos: (.+)"
        p2 = "After alloc,heap pos: (.+)"
        p3 = "Alloc again,heap pos: (.+)"
        line1 = re.findall(p1, data[0])
        line2 = re.findall(p2, data[1])
        line3 = re.findall(p3, data[2])
        if line1 == [] or line2 == [] or line3 == []:
            return
        a1 = int(line1[0], 10)
        a2 = int(line2[0], 10)
        a3 = int(line3[0], 10)
        self.assert_equal(a1 + 64, a2)
        self.assert_equal(a2 + 64, a3)

class test_chdir(TestBase):
    def __init__(self):
        super().__init__("chdir", 3)

    def test(self, data):
        self.assert_ge(len(data), 2)
        p1 = r"chdir ret: (\d)+"
        r1 = re.findall(p1, data[0])
        if r1:
            self.assert_equal(r1[0], "0")
        self.assert_in("test_chdir", data[1])

class test_clone(TestBase):
    def __init__(self):
        super().__init__("clone", 4)

    def test(self, data):
        self.assert_ge(len(data), 3)
        self.assert_in_str("  Child says successfully!", data)
        self.assert_in_str(r"pid:\d+", data)
        self.assert_in_str("clone process successfully.", data)

class test_close(TestBase):
    def __init__(self):
        super().__init__("close", 2)

    def test(self, data):
        self.assert_ge(len(data), 1)
        self.assert_in_str(r"  close \d+ success.", data)

class dup2_test(TestBase):
    def __init__(self):
        super().__init__("dup2", 2)

    def test(self, data):
        self.assert_ge(len(data), 1)
        self.assert_equal("  from fd 100", data[0])

class test_dup(TestBase):
    def __init__(self):
        super().__init__("dup", 2)

    def test(self, data):
        self.assert_ge(len(data), 1)
        res = re.findall(r"  new fd is (\d+).", data[0])
        if res:
            new_fd = int(res[0])
            self.assert_not_equal(new_fd, 1)

class test_execve(TestBase):
    def __init__(self):
        super().__init__("execve", 3)

    def test(self, data):
        self.assert_ge(len(data), 2)
        self.assert_equal("  I am test_echo.", data[0])
        self.assert_equal("execve success.", data[1])

class test_exit(TestBase):
    def __init__(self):
        super().__init__("exit", 2)

    def test(self, data):
        self.assert_ge(len(data), 1)
        self.assert_equal("exit OK.", data[0])

class test_fork(TestBase):
    def __init__(self):
        super().__init__("fork", 3)

    def test(self, data):
        self.assert_ge(len(data), 2)
        self.assert_in_str(r"  parent process\. wstatus:\d+", data)
        self.assert_in_str("  child process", data)

class test_fstat(TestBase):
    def __init__(self):
        super().__init__("fstat", 3)

    def test(self, data):
        self.assert_ge(len(data), 2)
        res = re.findall(r"fstat ret: (\d+)", data[0])
        if res:
            self.assert_equal(res[0], "0")
        res = re.findall(r"fstat: dev: \d+, inode: \d+, mode: (\d+), nlink: (\d+), size: \d+, atime: \d+, mtime: \d+, ctime: \d+", data[1])
        if res:
            self.assert_equal(res[0][1], "1")

class test_getcwd(TestBase):
    def __init__(self):
        super().__init__("getcwd", 2)

    def test(self, data):
        self.assert_ge(len(data), 1)
        self.assert_in_str("getcwd: (.+) successfully!", data)

class test_getdents(TestBase):
    def __init__(self):
        super().__init__("getdents", 5)

    def test(self, data):
        self.assert_ge(len(data), 4)
        r = re.findall(r"open fd:(\d+)", data[0])
        if r:
            self.assert_great(int(r[0]), 1)
        r = re.findall(r"getdents fd:(\d+)", data[1])
        if r:
            self.assert_great(int(r[0]), 1)
        self.assert_equal("getdents success.", data[2])
        self.assert_ge(len(data[3]), 1)
        
class test_getpid(TestBase):
    def __init__(self):
        super().__init__("getpid", 3)

    def test(self, data):
        self.assert_ge(len(data), 2)
        self.assert_equal(data[0], "getpid success.")
        r = re.findall(r"pid = (\d+)", data[1])
        if r:
            self.assert_great(int(r[0]), 0)

class test_getppid(TestBase):
    def __init__(self):
        super().__init__("getppid", 2)

    def test(self, data):
        self.assert_ge(len(data), 1)
        self.assert_in("  getppid success. ppid : ", data[0])

class test_gettimeofday(TestBase):
    def __init__(self):
        super().__init__("gettimeofday", 3)

    def test(self, data):
        self.assert_ge(len(data), 3)
        self.assert_equal("gettimeofday success.", data[0])
        res = re.findall(r"interval: (\d+)", data[2])
        if res:
            self.assert_great(int(res[0]), 0)

class test_mkdir(TestBase):
    def __init__(self):
        super().__init__("mkdir", 3)

    def test(self, data):
        self.assert_ge(len(data), 2)
        self.assert_in("mkdir ret:", data[0])
        self.assert_in("  mkdir success.", data[1])

class test_mmap(TestBase):
    def __init__(self):
        super().__init__("mmap", 3)

    def test(self, data):
        self.assert_ge(len(data), 2)
        r = re.findall(r"file len: (\d+)", data[0])
        if r:
            self.assert_ge(int(r[0]), 27)
        self.assert_equal("mmap content:   Hello, mmap successfully!", data[1])

class test_mount(TestBase):
    def __init__(self):
        super().__init__("mount", 5)

    def test(self, data):
        self.assert_ge(len(data), 4)
        r = re.findall(r"Mounting dev:(.+) to ./mnt", data[0])
        self.assert_equal(len(r) > 0, True)
        self.assert_equal(data[1], "mount return: 0")
        self.assert_equal(data[2], "mount successfully")
        self.assert_equal(data[3], "umount return: 0")

class test_munmap(TestBase):
    def __init__(self):
        super().__init__("munmap", 4)

    def test(self, data):
        self.assert_ge(len(data), 3)
        r = re.findall(r"file len: (\d+)", data[0])
        if r:
            self.assert_ge(int(r[0]), 27)
        self.assert_equal(data[1], "munmap return: 0")
        self.assert_equal(data[2], "munmap successfully!")

class test_open(TestBase):
    def __init__(self):
        super().__init__("open", 3)

    def test(self, data):
        self.assert_ge(len(data), 2)
        self.assert_equal("Hi, this is a text file.", data[0])
        self.assert_equal("syscalls testing success!", data[1])

class test_openat(TestBase):
    def __init__(self):
        super().__init__("openat", 4)

    def test(self, data):
        self.assert_ge(len(data), 3)
        r = re.findall(r"open dir fd: (\d+)", data[0])
        if r:
            self.assert_great(int(r[0]), 1)
        r1 = re.findall(r"openat fd: (\d+)", data[1])
        if r1:
            self.assert_great(int(r1[0]), int(r[0]))
        self.assert_equal(data[2], "openat success.")

class test_pipe(TestBase):
    def __init__(self):
        super().__init__("pipe", 4)

    def test(self, data):
        self.assert_ge(len(data), 3)
        cpid0 = False
        cpid1 = False
        for line in data[:3]:
            if line == "cpid: 0":
                cpid0 = True
                continue
            r = re.findall(r"cpid: (\d+)", line)
            if r and int(r[0]) > 0:
                cpid1 = True
                continue
        self.assert_equal(cpid0, True)
        self.assert_equal(cpid1, True)
        self.assert_equal(data[2], "  Write to pipe successfully.")

class test_read(TestBase):
    def __init__(self):
        super().__init__("read", 3)

    def test(self, data):
        self.assert_ge(len(data), 2)
        self.assert_equal("Hi, this is a text file.", data[0])
        self.assert_equal("syscalls testing success!", data[1])

class test_sleep(TestBase):
    def __init__(self):
        super().__init__("sleep", 2)

    def test(self, data):
        self.assert_ge(len(data), 1)
        self.assert_equal(data[0], "sleep success.")

class test_times(TestBase):
    def __init__(self):
        super().__init__("times", 6)

    def test(self, data):
        self.assert_ge(len(data), 2)
        self.assert_equal(data[0], "mytimes success")
        r = re.findall(r"\{tms_utime:(.+), tms_stime:(.+), tms_cutime:(.+), tms_cstime:(.+)}", data[1])
        if r:
            self.assert_ge(int(r[0][0]), 0)
            self.assert_ge(int(r[0][1]), 0)
            self.assert_ge(int(r[0][2]), 0)
            self.assert_ge(int(r[0][3]), 0)

class test_umount(TestBase):
    def __init__(self):
        super().__init__("umount", 5)

    def test(self, data):
        self.assert_ge(len(data), 4)
        # self.assert_equal(data[0], "Mounting dev:/dev/vda2 to ./mnt")
        r = re.findall(r"Mounting dev:(.+) to ./mnt", data[0])
        self.assert_equal(len(r) > 0, True)
        self.assert_equal("mount return: 0", data[1])
        self.assert_equal("umount success.", data[2])
        self.assert_equal("return: 0", data[3])

class test_uname(TestBase):
    def __init__(self):
        super().__init__("uname", 2)

    def test(self, data):
        self.assert_ge(len(data), 1)
        self.assert_in("Uname: ", data[0])

class test_unlink(TestBase):
    def __init__(self):
        super().__init__("unlink", 2)

    def test(self, data):
        self.assert_ge(len(data), 1)
        self.assert_equal(data[0], "  unlink success!")

class test_wait(TestBase):
    def __init__(self):
        super().__init__("wait", 4)

    def test(self, data):
        self.assert_ge(len(data), 3)
        self.assert_equal(data[0], "This is child process")
        self.assert_equal(data[1], "wait child success.")
        self.assert_equal(data[2], "wstatus: 0")

class test_waitpid(TestBase):
    def __init__(self):
        super().__init__("waitpid", 4)

    def test(self, data):
        self.assert_ge(len(data), 3)
        self.assert_equal(data[0], "This is child process")
        self.assert_equal(data[1], "waitpid successfully.")
        self.assert_equal(data[2], "wstatus: 3")


class test_write(TestBase):
    def __init__(self):
        super().__init__("write", 2)

    def test(self, data):
        self.assert_ge(len(data), 1)
        self.assert_equal(data[0], "Hello operating system contest.")

class test_yield(TestBase):
    def __init__(self):
        super().__init__("yield", 4)

    def test(self, data):
        self.assert_equal(len(data), 15)
        lst = ''.join(data)
        cnt = {'0': 0, '1': 0, '2': 0, '3': 0, '4': 0}
        for c in lst:
            if c not in ('0', '1', '2', '3', '4'):
                continue
            cnt[c] += 1
        self.assert_ge(cnt['0'], 3)
        self.assert_ge(cnt['1'], 3)
        self.assert_ge(cnt['2'], 3)
        


# BBBBBBBBBB [1/5]
# CCCCCCCCCC [1/5]
# BBBBBBBBBB [2/5]
# CCCCCCCCCC [2/5]
# AAAAAAAAAA [1/5]
# CCCCCCCCCC [3/5]
# BBBBBBBBBB [3/5]
# AAAAAAAAAA [2/5]
# BBBBBBBBBB [4/5]
# CCCCCCCCCC [4/5]
# AAAAAAAAAA [3/5]
# BBBBBBBBBB [5/5]
# CCCCCCCCCC [5/5]
# AAAAAAAAAA [4/5]
# AAAAAAAAAA [5/5]

tests = [x for x in TestBase.__subclasses__()]

runner = {x.__name__: x() for x in tests}

def get_runner(name):
    # return runner.get(name, runner.get("test_"+name, runner[name+"_test"]))
    return runner.get(name, None)
# print(runner)


# TODO: Add more commands to test here
target_testcases = [
    "test_brk",
    "test_chdir",
<<<<<<< HEAD
    "test_clone",
    "getpid",
    "getppid",
    "exit",
    "wait",
    "execve",
    "waitpid",
    "yield",
    "gettimeofday",
    "sleep",
    "times"
=======
    "test_execve",
>>>>>>> c39df408
]

if __name__ == '__main__':
    serial_out = sys.stdin.readlines()

    test_name = None
    state = 0
    data = []
    pat = re.compile(r"========== START (.+) ==========")
    for line in serial_out:
        if line in ('', '\n'):
            continue
        if state == 0:
            # 寻找测试样例开头
            if pat.findall(line):
                test_name = pat.findall(line)[0]
                if test_name not in target_testcases:
                    continue
                # test_name = line.replace("=", '').replace(" ", "").replace("START", "")

                if data:
                    # 只找到了开头没找到结尾，说明某个样例内部使用assert提前退出
                    r = get_runner(test_name)
                    if r:
                        r.start(data)
                data = []
                state = 1
        elif state == 1:
            if "========== END " in line:
                # 测试样例结尾
                r = get_runner(test_name)
                if r:
                    r.start(data)
                state = 0
                data = []
                continue
            elif pat.findall(line):
                data = []
                test_name = pat.findall(line)[0]
                # test_name = line.replace("=", '').replace(" ", "").replace("START", "")
                continue
            # 测试样例中间
            data.append(line.replace('\n', '').replace('\r', ''))
    test_results = [x.get_result() for x in runner.values()]
    for x in runner.values():
        result = x.get_result()
        if result['all'] != result['pass'] and result['name'] in target_testcases:
            exit(255)
    print("Busybox testcases passed.")
    print(json.dumps(test_results))<|MERGE_RESOLUTION|>--- conflicted
+++ resolved
@@ -451,21 +451,17 @@
 target_testcases = [
     "test_brk",
     "test_chdir",
-<<<<<<< HEAD
     "test_clone",
-    "getpid",
-    "getppid",
-    "exit",
-    "wait",
-    "execve",
-    "waitpid",
-    "yield",
-    "gettimeofday",
-    "sleep",
-    "times"
-=======
+    "test_getpid",
+    "test_getppid",
+    "test_exit",
+    "test_wait",
     "test_execve",
->>>>>>> c39df408
+    "test_waitpid",
+    "test_yield",
+    "test_gettimeofday",
+    "test_sleep",
+    "test_times"
 ]
 
 if __name__ == '__main__':
