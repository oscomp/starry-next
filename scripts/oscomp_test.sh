#!/bin/bash

TIMEOUT=60s
EXIT_STATUS=0
ROOT=$(realpath $(dirname $0))/../
AX_ROOT=$ROOT/.arceos
S_PASS=0
S_FAILED=1
S_TIMEOUT=2
S_BUILD_FAILED=3

RED_C="\x1b[31;1m"
GREEN_C="\x1b[32;1m"
YELLOW_C="\x1b[33;1m"
CYAN_C="\x1b[36;1m"
BLOD_C="\x1b[1m"
END_C="\x1b[0m"

if [ -z "$ARCH" ]; then
    ARCH=x86_64
fi
if [ "$ARCH" != "x86_64" ] && [ "$ARCH" != "riscv64" ] && [ "$ARCH" != "aarch64" ] && [ "$ARCH" != "loongarch64" ]; then
    echo "Unknown architecture: $ARCH"
    exit $S_FAILED
fi

LIBC=musl

if [ "$LIBC" != "musl" ] && [ "$LIBC" != "glibc" ]; then
    echo "Unknown libc: $LIBC"
    exit $S_FAILED
fi

# TODO: add more basic testcases
basic_testlist=(
    "/$LIBC/basic/brk"
    "/$LIBC/basic/chdir"
    "/$LIBC/basic/clone"
    "/$LIBC/basic/getpid"
    "/$LIBC/basic/getppid"
    "/$LIBC/basic/exit"
    "/$LIBC/basic/wait"
    "/$LIBC/basic/execve"
<<<<<<< HEAD
    "/$LIBC/basic/waitpid"
    "/$LIBC/basic/yield"
    "/$LIBC/basic/gettimeofday"
    "/$LIBC/basic/sleep"
    "/$LIBC/basic/times"
=======
    "/$LIBC/basic/pipe"
    # "/$LIBC/basic/close"
    # "/$LIBC/basic/dup"
    # "/$LIBC/basic/dup2"
    # "/$LIBC/basic/fstat"
    # "/$LIBC/basic/getcwd"
    # "/$LIBC/basic/mkdir_"
    # "/$LIBC/basic/open"
    # "/$LIBC/basic/read"
    # "/$LIBC/basic/unlink"
    # "/$LIBC/basic/write"
    # "/$LIBC/basic/openat"
    # "/$LIBC/basic/getdents"
    # "/$LIBC/basic/mount"
    # "/$LIBC/basic/umount"
>>>>>>> 81949448
)
busybox_testlist=("/$LIBC/busybox sh /$LIBC/busybox_testcode.sh")
iozone_testlist=("/$LIBC/busybox sh /$LIBC/iozone_testcode.sh")
lua_testlist=("/$LIBC/busybox sh /$LIBC/lua_testcode.sh")
libctest_testlist=("/$LIBC/busybox sh /$LIBC/libctest_testcode.sh")

testcases_type=(
    "basic"
    "busybox"
    "lua"
    "libctest"
)

IMG_URL=https://github.com/Azure-stars/testsuits-for-oskernel/releases/download/v0.1/sdcard-$ARCH.img.gz
if [ ! -f sdcard-$ARCH.img ]; then
    echo -e "${CYAN_C}Downloading${END_C} $IMG_URL"
    wget -q $IMG_URL
    gunzip sdcard-$ARCH.img.gz
    if [ $? -ne 0 ]; then
        echo -e "${RED_C}download failed!${END_C}"
        exit 1
    fi
fi

cp sdcard-$ARCH.img $AX_ROOT/disk.img

ARG="AX_TESTCASE=oscomp ARCH=$ARCH EXTRA_CONFIG=../configs/$ARCH.toml BLK=y NET=y FEATURES=fp_simd,lwext4_rs SMP=4 ACCEL=n LOG=off"

echo -e "${GREEN_C}ARGS:${END_C} $ARG"
if [ $? -ne 0 ]; then
    echo -e "${RED_C}build failed!${END_C}"
fi

function test_one() {
    local testcase_type=$1
    local actual="apps/oscomp/actual_$testcase_type.out"
    RUN_TIME=$( { time { timeout --foreground $TIMEOUT make -C "$ROOT" $ARG run > "$actual" ; }; } )
    local res=$?
    if [ $res == 124 ]; then
        res=$S_TIMEOUT
    elif [ $res -ne 0 ]; then
        res=$S_FAILED
    else 
        res=$S_PASS
    fi
    cat "$actual"
    if [ $res -ne $S_PASS ]; then
        EXIT_STATUS=$res
        if [ $res == $S_FAILED ]; then
            echo -e "${RED_C}failed!${END_C} $RUN_TIME"
        elif [ $res == $S_TIMEOUT ]; then
            echo -e "${YELLOW_C}timeout!${END_C} $RUN_TIME"
        elif [ $res == $S_BUILD_FAILED ]; then
            echo -e "${RED_C}build failed!${END_C}"
        fi
        echo -e "${RED_C}actual output${END_C}:"
    else
        local judge_script="${ROOT}apps/oscomp/judge_${testcase_type}.py"
        python3 $judge_script < "$actual"
        if [ $? -ne 0 ]; then
            echo -e "${RED_C}failed!${END_C}"
            EXIT_STATUS=$S_FAILED
        else
            echo -e "${GREEN_C}passed!${END_C} $RUN_TIME"
            rm -f "$actual"
        fi
    fi
}

for type in "${testcases_type[@]}"; do
    declare -n test_list="${type}_testlist"
    echo -e "${CYAN_C}Testing $type testcases${END_C}"

    # clean the testcase_list file
    rm -f $ROOT/apps/oscomp/testcase_list
    for t in "${test_list[@]}"; do
        echo $t >> $ROOT/apps/oscomp/testcase_list
    done
    test_one "$type"
done

echo -e "test script exited with: $EXIT_STATUS"
exit $EXIT_STATUS<|MERGE_RESOLUTION|>--- conflicted
+++ resolved
@@ -41,13 +41,11 @@
     "/$LIBC/basic/exit"
     "/$LIBC/basic/wait"
     "/$LIBC/basic/execve"
-<<<<<<< HEAD
     "/$LIBC/basic/waitpid"
     "/$LIBC/basic/yield"
     "/$LIBC/basic/gettimeofday"
     "/$LIBC/basic/sleep"
     "/$LIBC/basic/times"
-=======
     "/$LIBC/basic/pipe"
     # "/$LIBC/basic/close"
     # "/$LIBC/basic/dup"
@@ -63,7 +61,6 @@
     # "/$LIBC/basic/getdents"
     # "/$LIBC/basic/mount"
     # "/$LIBC/basic/umount"
->>>>>>> 81949448
 )
 busybox_testlist=("/$LIBC/busybox sh /$LIBC/busybox_testcode.sh")
 iozone_testlist=("/$LIBC/busybox sh /$LIBC/iozone_testcode.sh")
