--- conflicted
+++ resolved
@@ -8,76 +8,8 @@
 
 mod syscall;
 
-<<<<<<< HEAD
-mod mm;
-mod syscall_imp;
-mod task;
-
-use alloc::{
-    string::{String, ToString},
-    sync::Arc,
-    vec::Vec,
-};
-use axerrno::AxResult;
-use axhal::{arch::UspaceContext, mem::virt_to_phys, paging::MappingFlags};
-use axmm::{AddrSpace, kernel_aspace};
-use axsync::Mutex;
-use memory_addr::{PAGE_SIZE_4K, VirtAddr};
-
-fn new_user_aspace_empty() -> AxResult<AddrSpace> {
-    AddrSpace::new_empty(
-        VirtAddr::from_usize(axconfig::plat::USER_SPACE_BASE),
-        axconfig::plat::USER_SPACE_SIZE,
-    )
-}
-
-unsafe extern "C" {
-    fn start_signal_trampoline();
-}
-
-/// If the target architecture requires it, the kernel portion of the address
-/// space will be copied to the user address space.
-fn copy_from_kernel(aspace: &mut AddrSpace) -> AxResult {
-    if !cfg!(target_arch = "aarch64") && !cfg!(target_arch = "loongarch64") {
-        // ARMv8 (aarch64) and LoongArch64 use separate page tables for user space
-        // (aarch64: TTBR0_EL1, LoongArch64: PGDL), so there is no need to copy the
-        // kernel portion to the user page table.
-        aspace.copy_mappings_from(&kernel_aspace().lock())?;
-    }
-    Ok(())
-}
-
-fn run_user_app(args: &[String], envs: &[String]) -> Option<i32> {
-    let mut uspace = new_user_aspace_empty()
-        .and_then(|mut it| {
-            copy_from_kernel(&mut it)?;
-            let signal_trampoline_paddr = virt_to_phys((start_signal_trampoline as usize).into());
-            it.map_linear(
-                axconfig::plat::SIGNAL_TRAMPOLINE.into(),
-                signal_trampoline_paddr,
-                PAGE_SIZE_4K,
-                MappingFlags::READ | MappingFlags::EXECUTE | MappingFlags::USER,
-            )?;
-            Ok(it)
-        })
-        .expect("Failed to create user address space");
-
-    let path = arceos_posix_api::FilePath::new(&args[0]).expect("Invalid file path");
-    axfs::api::set_current_dir(path.parent().unwrap()).expect("Failed to set current dir");
-
-    let (entry_vaddr, ustack_top) = mm::load_user_app(&mut uspace, args, envs)
-        .unwrap_or_else(|e| panic!("Failed to load user app: {}", e));
-    let user_task = task::spawn_user_task(
-        Arc::new(Mutex::new(uspace)),
-        UspaceContext::new(entry_vaddr.into(), ustack_top, 2333),
-        axconfig::plat::USER_HEAP_BASE as _,
-    );
-    user_task.join()
-}
-=======
 use alloc::vec::Vec;
 use starry_core::entry::run_user_app;
->>>>>>> 554f0c73
 
 #[unsafe(no_mangle)]
 fn main() {
